[![Build Status](https://travis-ci.com/ambrosus/ambrosus-node.svg?branch=master)](https://travis-ci.com/ambrosus/ambrosus-node)

# The Ambrosus Node
### The source code of Hermes and Atlas nodes. Part of the [ambrosus project](https://ambrosus.io/).

## Table of contents
- [Introduction](#introduction)
- [Running tests](#running-tests)
- [Building project](#building)
- [Running locally](#running-in-development-mode)
- [Running your own node](#running-your-own-node)
- [Running in production](#running-in-production-mode)
- [Contributing](#contribution)

## Introduction
Contains source code of Hermes and Atlas nodes that are part of ambrosus blockchain network.
Read more about [ambrosus](https://github.com/ambrosus/ambrosus-node/blob/master/docs/introduction.md).

## Running tests

Start the MongoDB container
```sh
yarn dev:docker:db
```

Run data migrations
```sh
yarn dev:migrate
```

Install the dependencies
```sh
yarn install
```

Run the tests
```sh
yarn test
```

Run linter:
```sh
yarn dev:lint
```

### Postman collections

Additionally we provide the postman collection to make it easier to test REST queries. To use them you need to run the server, create the admin account and:

1. Import the environment from `postman/AMB-template.postman_environment.json`, rename it if you want, and select it.
2. If needed, change `url` variable (by default url=localhost:9876) to your gateway instance
3. In the environment set `adminSecret` and `adminAddress` variables with a existing admins private and public keys respectively. If you don't have access to an admin account, but rather a normal user account, you can set the `userSecret` and `userAddress`. Note: functionality will be limited.
4. Import collection from `Ambrosus.postman_collection.json`
5. [admin only] Add or modify accounts with the `Add account` and `Modify account` requests
6. Create tokens by calling the `Generate Token` request

## Building
Building consists of transpiling the source code. It is performed by running:
```sh
yarn build
```

If for some reason you want to perform a clean-up:
```sh
yarn dev:clean
```

## Running in development mode

Start the MongoDB container
```sh
yarn dev:docker:db
```

Run data migration
```sh
yarn dev:migrate
```

Start an ethereum client of your choice. For example, the provided parity container (in dev mode).
```sh
yarn dev:docker:parity
```

Set `WEB3_NODEPRIVATEKEY` and `WEB3_DEPLOYER_PRIVATEKEY`a in `dev.env` to a private key with
a positive balance.

If you're using provided parity from container, the private key in `dev.env` should already match a dev account.

Run the contract deployment task:
```sh
yarn dev:deploy
```

Update `HEAD_CONTRACT_ADDRESS` in `dev.env` to match the address returned from `yarn dev:deploy`.

Run the system pre-run task:
```sh
yarn dev:prerun:hermes
```
or
```sh
yarn dev:prerun:atlas
```
to match your desired type of node: hermes or atlas.

Finally, run one of the workers you are interested in:
```sh
yarn dev:start:server
```
or
```sh
yarn dev:start:hermes
```
or
```sh
yarn dev:start:atlas
```

## Running your own node
To run your own node in ambrosus network see [ambrosus-nop](https://github.com/ambrosus/ambrosus-nop).

## Running in production mode
<<<<<<< HEAD
This project shouldn't be running on it own. See [ambrosus-nop](https://github.com/ambrosus/ambrosus-nop) to find
=======
This project shouldn't be running on it own. See [ambrosus-nop](https://github.com/ambrosus/ambrosus-nop) to find 
>>>>>>> d1c6f8a7
start scripts. For additional information about running in test mode contact ambrosus development team.

Below are instructions to run this particular project. \
Your should have an ethereum client instance and a mongoDB instance.

Build the whole suit:
```sh
yarn build
```

Configure environment variables for `WEB3_RPC`, `WEB3_NODEPRIVATEKEY`, `MONGODB_URI`, `HEAD_CONTRACT_ADDRESS` (provided by the Ambrosus developer team).

Run database migration
```sh
yarn migrate
```

Finally, start desired server: \
Api
```sh
yarn start:server
```

Or Hermes
```sh
yarn start:hermes
```

Or Atlas
```sh
yarn start:atlas
```

## Utils

<<<<<<< HEAD
getToken - utility for manual AMB_TOKEN generation, usage:
=======
getToken - utility for manual AMB_TOKEN generation, usage: 
>>>>>>> d1c6f8a7
```sh
node getToken.js <privKey>
```


## Contribution
We will accept contributions of good code that we can use from anyone.  
Please see [CONTRIBUTION.md](CONTRIBUTION.md)

Before you issue pull request:
* Make sure all tests pass.
* Make sure you have test coverage for any new features.<|MERGE_RESOLUTION|>--- conflicted
+++ resolved
@@ -121,11 +121,7 @@
 To run your own node in ambrosus network see [ambrosus-nop](https://github.com/ambrosus/ambrosus-nop).
 
 ## Running in production mode
-<<<<<<< HEAD
-This project shouldn't be running on it own. See [ambrosus-nop](https://github.com/ambrosus/ambrosus-nop) to find
-=======
 This project shouldn't be running on it own. See [ambrosus-nop](https://github.com/ambrosus/ambrosus-nop) to find 
->>>>>>> d1c6f8a7
 start scripts. For additional information about running in test mode contact ambrosus development team.
 
 Below are instructions to run this particular project. \
@@ -160,12 +156,7 @@
 ```
 
 ## Utils
-
-<<<<<<< HEAD
-getToken - utility for manual AMB_TOKEN generation, usage:
-=======
 getToken - utility for manual AMB_TOKEN generation, usage: 
->>>>>>> d1c6f8a7
 ```sh
 node getToken.js <privKey>
 ```
